--- conflicted
+++ resolved
@@ -481,42 +481,10 @@
     setInclusionFoldersString(folders.join(','));
   };
 
-<<<<<<< HEAD
-  return (
-    <main className="min-h-screen p-8">
-      <div className="max-w-7xl mx-auto bg-white dark:bg-gray-800 p-6 rounded-lg shadow-md">
-        <div className="flex justify-between items-center mb-6">
-          <h1 className="text-3xl font-bold text-gray-900 dark:text-white">
-            Perforce Friend
-          </h1>
-
-          <div className="flex space-x-3">
-            {connectionStatus.isConnected && (
-              <>
-                <button
-                  onClick={() => setShowCommandLogs(true)}
-                  className="inline-flex items-center px-4 py-2 border border-transparent text-sm font-medium rounded-md 
-                          text-white bg-blue-600 hover:bg-blue-700 focus:outline-hidden focus:ring-2 focus:ring-offset-2 focus:ring-blue-500"
-                >
-                  Command Logs
-                </button>
-                <button
-                  onClick={handleLogout}
-                  className="inline-flex items-center px-4 py-2 border border-transparent text-sm font-medium rounded-md 
-                      text-white bg-gray-600 hover:bg-gray-700 focus:outline-hidden focus:ring-2 focus:ring-offset-2 focus:ring-gray-500"
-                >
-                  Logout
-                </button>
-              </>
-            )}
-          </div>
-        </div>
-=======
   // Check connection on page load
   useEffect(() => {
     checkConnection();
   }, []);
->>>>>>> 8aa18fcc
 
   // Check connection to Perforce server
   const checkConnection = async () => {
@@ -555,337 +523,6 @@
     }
   };
 
-<<<<<<< HEAD
-        {!connectionStatus.isConnected && (
-          <div>
-            <h2 className="text-xl font-semibold text-gray-800 dark:text-white mb-4">
-              Connect to Perforce
-            </h2>
-            <P4ConnectionForm onConnect={handleConnect} isLoading={isConnecting} />
-          </div>
-        )}
-
-        {connectionStatus.isConnected && (
-          <div className="space-y-6">
-            <div className="flex flex-col space-y-2 sm:flex-row sm:space-y-0 sm:justify-between sm:items-center">
-              <h2 className="text-xl font-semibold text-gray-800 dark:text-white">
-                Workspace Files
-              </h2>
-              <div className="flex space-x-3 items-center">
-                <button
-                  onClick={handleRefreshFiles}
-                  disabled={isLoadingFiles || isLoadingModifiedFiles}
-                  className="inline-flex items-center px-4 py-2 border border-transparent text-sm font-medium rounded-md 
-                        text-white bg-primary-600 hover:bg-primary-700 focus:outline-hidden focus:ring-2 focus:ring-offset-2 
-                        focus:ring-primary-500 disabled:opacity-50 disabled:cursor-not-allowed"
-                >
-                  {isLoadingFiles || isLoadingModifiedFiles ? 'Refreshing...' : 'Refresh'}
-                </button>
-                <label className="inline-flex items-center space-x-2 text-sm text-gray-700 dark:text-gray-300">
-                  <input
-                    type="checkbox"
-                    checked={showModifiedFiles}
-                    onChange={handleToggleModifiedFiles}
-                    className="h-4 w-4 text-primary-600 focus:ring-primary-500 border-gray-300 rounded-sm"
-                  />
-                  <span>Show Modified Files</span>
-                </label>
-              </div>
-            </div>
-
-            {/* Client root input for modified files */}
-            {showModifiedFiles && showClientRootInput && (
-              <div className="p-4 border border-gray-200 dark:border-gray-700 rounded-md bg-yellow-50 dark:bg-yellow-900">
-                <h3 className="text-md font-medium text-yellow-900 dark:text-yellow-100 mb-2">
-                  Perforce Workspace Configuration
-                </h3>
-                <p className="text-sm text-yellow-800 dark:text-yellow-200 mb-3">
-                  Your current directory is not in your Perforce workspace or there were too many files to process. Please specify:
-                </p>
-
-                <div className="flex flex-col space-y-3">
-                  <div className="flex flex-col sm:flex-row gap-3">
-                    <div className="flex-1">
-                      <label htmlFor="clientRoot" className="block text-sm font-medium text-yellow-800 dark:text-yellow-200 mb-1">
-                        Workspace Root Path:
-                      </label>
-                      <input
-                        id="clientRoot"
-                        type="text"
-                        value={p4ClientRoot}
-                        onChange={handleClientRootChange}
-                        placeholder="e.g., C:\path\to\workspace or /path/to/workspace"
-                        className="w-full rounded-md border border-gray-300 dark:border-gray-700 py-2 px-3 bg-white dark:bg-gray-800 text-gray-900 dark:text-gray-100"
-                      />
-                    </div>
-
-                    <div className="sm:w-32">
-                      <label htmlFor="maxFiles" className="block text-sm font-medium text-yellow-800 dark:text-yellow-200 mb-1">
-                        Max Files:
-                      </label>
-                      <input
-                        id="maxFiles"
-                        type="number"
-                        min="10"
-                        max="5000"
-                        value={maxFiles}
-                        onChange={handleMaxFilesChange}
-                        className="w-full rounded-md border border-gray-300 dark:border-gray-700 py-2 px-3 bg-white dark:bg-gray-800 text-gray-900 dark:text-gray-100"
-                      />
-                    </div>
-                  </div>
-
-                  <div className="flex justify-end">
-                    <button
-                      onClick={() => fetchModifiedFiles()}
-                      disabled={isLoadingModifiedFiles || !p4ClientRoot}
-                      className="inline-flex items-center px-4 py-2 border border-transparent text-sm font-medium rounded-md 
-                                text-white bg-primary-600 hover:bg-primary-700 focus:outline-hidden focus:ring-2 focus:ring-offset-2 
-                                focus:ring-primary-500 disabled:opacity-50 disabled:cursor-not-allowed"
-                    >
-                      {isLoadingModifiedFiles ? 'Loading...' : 'Apply'}
-                    </button>
-                  </div>
-                </div>
-              </div>
-            )}
-
-            <div className="p-4 border border-gray-200 dark:border-gray-700 rounded-md">
-              <h3 className="text-lg font-medium text-gray-900 dark:text-white mb-4">
-                Checked Out Files
-              </h3>
-              <CheckedOutFilesList
-                files={checkedOutFiles}
-                isLoading={isLoadingFiles}
-                error={filesError}
-              />
-            </div>
-
-            {showModifiedFiles && (
-              <div className="mt-8">
-                {/* Modified files panel header */}
-                <div className="flex justify-between items-center mb-4">
-                  <h2 className="text-xl font-bold text-gray-900 dark:text-white">
-                    Modified Files {isLoadingModifiedFiles && !usingCachedData && reconcileStartTime && (
-                      <span className="text-sm font-normal text-gray-500 dark:text-gray-400 ml-2">
-                        (Running p4 reconcile: {elapsedTime}s)
-                      </span>
-                    )}
-                  </h2>
-
-                  <div className="flex space-x-2">
-                    {!inclusionFolders.length && !hasRunInitialScan ? (
-                      <button
-                        onClick={handleScanModifiedFiles}
-                        className={`inline-flex items-center px-3 py-1.5 border border-transparent shadow-sm text-sm font-medium rounded ${inclusionFolders.length
-                          ? 'text-white bg-green-600 hover:bg-green-700 ring-2 ring-green-300 dark:ring-green-500 ring-offset-2'
-                          : 'text-white bg-green-600 hover:bg-green-700'
-                          } focus:outline-hidden`}
-                        disabled={isLoadingModifiedFiles}
-                      >
-                        {isLoadingModifiedFiles ? 'Scanning...' : inclusionFolders.length ? 'Scan Selected Folders' : 'Scan Workspace'}
-                      </button>
-                    ) : (
-                      <>
-                        <button
-                          onClick={handleScanModifiedFiles}
-                          className={`inline-flex items-center px-3 py-1.5 border border-transparent shadow-sm text-sm font-medium rounded ${inclusionFolders.length
-                            ? 'text-white bg-green-600 hover:bg-green-700 ring-2 ring-green-300 dark:ring-green-500 ring-offset-2'
-                            : 'text-white bg-green-600 hover:bg-green-700'
-                            } focus:outline-hidden`}
-                          disabled={isLoadingModifiedFiles}
-                        >
-                          {isLoadingModifiedFiles ? 'Scanning...' : inclusionFolders.length ? 'Scan Selected Folders' : 'Scan Workspace'}
-                        </button>
-                        <button
-                          onClick={handleForceRefreshModifiedFiles}
-                          className="inline-flex items-center px-3 py-1.5 border border-gray-300 dark:border-gray-600 shadow-xs text-sm font-medium rounded-sm text-gray-700 dark:text-gray-300 bg-white dark:bg-gray-700 hover:bg-gray-50 dark:hover:bg-gray-600 focus:outline-hidden"
-                          disabled={isLoadingModifiedFiles}
-                        >
-                          {isLoadingModifiedFiles ? 'Refreshing...' : 'Refresh'}
-                        </button>
-                      </>
-                    )}
-                  </div>
-                </div>
-
-                {/* Instructions when no scan has been performed */}
-                {!inclusionFolders.length && !hasRunInitialScan && !isLoadingModifiedFiles && (
-                  <div className="mb-4 p-4 border border-blue-200 dark:border-blue-800 rounded-md bg-blue-50 dark:bg-blue-900">
-                    <h3 className="text-md font-medium text-blue-900 dark:text-blue-100 mb-2">
-                      Workspace Scan Required
-                    </h3>
-                    <p className="text-sm text-blue-800 dark:text-blue-200 mb-3">
-                      A full workspace scan with p4 reconcile is required to detect modified files. This operation can be time-consuming for large workspaces.
-                    </p>
-                    <p className="text-sm text-blue-800 dark:text-blue-200 mb-3">
-                      You have two options:
-                    </p>
-                    <ul className="list-disc list-inside text-sm text-blue-800 dark:text-blue-200 mb-3">
-                      <li className="mb-1">Click the "Scan Workspace" button to scan your entire workspace</li>
-                      <li>Specify individual folders to scan instead (faster) using the "Specify Folders" button</li>
-                    </ul>
-                    <div className="flex justify-end">
-                      <button
-                        onClick={handleScanModifiedFiles}
-                        className="bg-blue-600 hover:bg-blue-700 text-white px-4 py-2 rounded-sm"
-                      >
-                        Scan Now
-                      </button>
-                    </div>
-                  </div>
-                )}
-
-                {/* Inclusion folders UI */}
-                {showInclusionFolders && (
-                  <div className="mb-4 p-4 border border-blue-200 dark:border-blue-800 rounded-md bg-blue-50 dark:bg-blue-900">
-                    <h3 className="text-md font-medium text-blue-900 dark:text-blue-100 mb-2">
-                      Specify folders for p4 reconcile
-                    </h3>
-                    <p className="text-sm text-blue-800 dark:text-blue-200 mb-3">
-                      Running p4 reconcile on specific folders can significantly improve performance.
-                      Leave empty to run on the entire workspace.
-                    </p>
-
-                    <div className="mb-3">
-                      {p4ClientRoot ? (
-                        <div className="flex flex-col space-y-2">
-                          <DirectoryBrowser
-                            value={newInclusionFolder}
-                            onChange={setNewInclusionFolder}
-                            clientRoot={p4ClientRoot}
-                            placeholder="Browse or enter folder path"
-                            onSelect={handleAddInclusionFolder}
-                            className="flex-1"
-                            inputClassName="bg-white text-gray-900 border-gray-300"
-                          />
-                          <div className="text-xs text-blue-700 dark:text-blue-300">
-                            Type to search directories recursively. Click a folder to add it for scanning.
-                          </div>
-                        </div>
-                      ) : (
-                        <div className="flex flex-col space-y-2">
-                          <DirectoryBrowser
-                            value={newInclusionFolder}
-                            onChange={setNewInclusionFolder}
-                            clientRoot=""
-                            placeholder="Enter folder path (relative to workspace root)"
-                            onSelect={handleAddInclusionFolder}
-                            className="flex-1"
-                            inputClassName="bg-white text-gray-900 border-gray-300"
-                          />
-                          <div className="text-xs text-yellow-600 dark:text-yellow-400">
-                            Note: For better directory browsing, set your client root in the settings above.
-                          </div>
-                        </div>
-                      )}
-                    </div>
-
-                    {/* List of current inclusion folders */}
-                    <div className="space-y-2">
-                      {inclusionFolders.length > 0 ? (
-                        <div>
-                          <h4 className="text-sm font-medium text-blue-900 dark:text-blue-100 mb-2">Selected Folders:</h4>
-                          <ul className="space-y-1">
-                            {inclusionFolders.map((folder, index) => (
-                              <li key={index} className="flex items-center justify-between bg-white dark:bg-gray-700 p-2 rounded-sm">
-                                <span className="text-sm text-gray-800 dark:text-gray-200" title={folder}>
-                                  {formatFolderPath(folder)}
-                                </span>
-                                <button
-                                  onClick={() => handleRemoveInclusionFolder(folder)}
-                                  className="text-red-600 hover:text-red-800 dark:text-red-400 dark:hover:text-red-300"
-                                >
-                                  <svg xmlns="http://www.w3.org/2000/svg" className="h-4 w-4" fill="none" viewBox="0 0 24 24" stroke="currentColor">
-                                    <path strokeLinecap="round" strokeLinejoin="round" strokeWidth={2} d="M6 18L18 6M6 6l12 12" />
-                                  </svg>
-                                </button>
-                              </li>
-                            ))}
-                          </ul>
-
-                          {/* Add a clear call-to-action */}
-                          <div className="mt-4 p-3 bg-green-50 dark:bg-green-900/30 border border-green-200 dark:border-green-800 rounded-md flex items-center">
-                            <svg xmlns="http://www.w3.org/2000/svg" className="h-5 w-5 mr-2 text-green-600 dark:text-green-400" viewBox="0 0 20 20" fill="currentColor">
-                              <path fillRule="evenodd" d="M10 18a8 8 0 100-16 8 8 0 000 16zm3.707-9.293a1 1 0 00-1.414-1.414L9 10.586 7.707 9.293a1 1 0 00-1.414 1.414l2 2a1 1 0 001.414 0l4-4z" clipRule="evenodd" />
-                            </svg>
-                            <div>
-                              <p className="text-sm font-medium text-green-800 dark:text-green-200">Folders selected!</p>
-                              <p className="text-xs text-green-700 dark:text-green-300">Click the "Scan Selected Folders" button above to run p4 reconcile on these locations.</p>
-                            </div>
-                          </div>
-                        </div>
-                      ) : (
-                        <div className="text-sm text-gray-600 dark:text-gray-400">
-                          No folders selected yet. Add folders above to scan specific locations, or use "Scan Workspace" to scan everything.
-                        </div>
-                      )}
-                    </div>
-
-                    {inclusionFolders.length > 0 && (
-                      <div className="mt-3 flex justify-end">
-                        <button
-                          onClick={handleForceRefreshModifiedFiles}
-                          className="bg-blue-600 hover:bg-blue-700 text-white px-4 py-2 rounded-sm"
-                          disabled={isLoadingModifiedFiles}
-                        >
-                          {isLoadingModifiedFiles ? 'Running...' : 'Run On Specified Folders'}
-                        </button>
-                      </div>
-                    )}
-                  </div>
-                )}
-
-                {/* Cache information */}
-                {usingCachedData && cacheTime && (
-                  <div className="mb-4 p-3 bg-yellow-50 dark:bg-yellow-900 text-yellow-800 dark:text-yellow-200 text-sm rounded-md">
-                    Using cached data from {formatCacheTime(cacheTime)}. Click Refresh to get latest changes.
-                  </div>
-                )}
-
-                {/* Modified files list - show empty state if no scan has been run */}
-                {!inclusionFolders.length && !hasRunInitialScan && !isLoadingModifiedFiles ? (
-                  <div className="p-8 text-center border border-gray-200 dark:border-gray-700 rounded-md bg-gray-50 dark:bg-gray-900">
-                    <svg className="w-16 h-16 mx-auto text-gray-400 dark:text-gray-600" fill="none" stroke="currentColor" viewBox="0 0 24 24" xmlns="http://www.w3.org/2000/svg">
-                      <path strokeLinecap="round" strokeLinejoin="round" strokeWidth={1.5} d="M9 12h6m-6 4h6m2 5H7a2 2 0 01-2-2V5a2 2 0 012-2h5.586a1 1 0 01.707.293l5.414 5.414a1 1 0 01.293.707V19a2 2 0 01-2 2z" />
-                    </svg>
-                    <h3 className="mt-2 text-lg font-medium text-gray-900 dark:text-gray-100">No scan performed yet</h3>
-                    <p className="mt-1 text-sm text-gray-500 dark:text-gray-400">Use the Scan button above to check for modified files</p>
-                  </div>
-                ) : (
-                  <ModifiedFilesList
-                    files={modifiedFiles}
-                    isLoading={isLoadingModifiedFiles}
-                    error={modifiedFilesError || null}
-                    onRefresh={fetchModifiedFiles}
-                    lastChecked={reconcileStartTime ? new Date(reconcileStartTime).toISOString() : null}
-                    inclusionFolders={inclusionFolders}
-                    onInclusionFoldersChange={handleInclusionFoldersChange}
-                  />
-                )}
-              </div>
-            )}
-          </div>
-        )}
-      </div>
-
-      {/* P4 Command Log Viewer */}
-      <P4CommandLogViewer isOpen={showCommandLogs} onClose={() => setShowCommandLogs(false)} />
-
-      {/* Floating scroll-to-top button - replaces the previous scan button */}
-      <div className="fixed bottom-4 right-4 z-10">
-        <button
-          onClick={() => window.scrollTo({ top: 0, behavior: 'smooth' })}
-          className="flex items-center justify-center p-3 bg-blue-600 text-white rounded-full shadow-lg hover:bg-blue-700 focus:outline-hidden focus:ring-2 focus:ring-blue-500 focus:ring-offset-2 transition-all"
-          title="Scroll to top"
-          aria-label="Scroll to top of page"
-        >
-          <svg xmlns="http://www.w3.org/2000/svg" className="h-5 w-5" viewBox="0 0 20 20" fill="currentColor">
-            <path fillRule="evenodd" d="M14.707 12.707a1 1 0 01-1.414 0L10 9.414l-3.293 3.293a1 1 0 01-1.414-1.414l4-4a1 1 0 011.414 0l4 4a1 1 0 010 1.414z" clipRule="evenodd" />
-          </svg>
-        </button>
-      </div>
-=======
   return (
     <main className="min-h-screen">
       {/* Connection status header */}
@@ -914,7 +551,6 @@
           </div>
         </div>
       )}
->>>>>>> 8aa18fcc
     </main>
   );
 } 