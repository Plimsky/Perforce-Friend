'use client';

import { useEffect, useState, useRef, useMemo } from 'react';
import { format } from 'date-fns';
import { ModifiedFile } from '@/types/modifiedFiles';
import { useLocalStorage } from '@/lib/useLocalStorage';
import Pagination from './Pagination';
import ItemsPerPageSelector from './ItemsPerPageSelector';
import DirectoryBrowser from './DirectoryBrowser';
import { TrashIcon } from '@heroicons/react/24/outline';

// Helper function to get the local path from a file object
const getLocalPath = (file: ModifiedFile): string => {
    return file.localPath || (file as any).localFile || '';
};

// Helper functions for formatting file paths
const getFileName = (depotPath?: string): string => {
    if (!depotPath) return '';
    const parts = depotPath.split('/');
    return parts[parts.length - 1];
};

const formatDepotPath = (depotPath?: string): string => {
    if (!depotPath) return '';
    const parts = depotPath.split('/');
    parts.pop(); // Remove the filename
    return parts.join('/');
};

const formatLocalPath = (localPath?: string): string => {
    if (!localPath) return '';
    return localPath.length > 40 ? '...' + localPath.slice(-40) : localPath;
};

// Function to get status color
const getStatusColor = (status?: string): string => {
    if (!status) return 'bg-gray-100 text-gray-800 dark:bg-gray-700 dark:text-gray-300';

    switch (status.toLowerCase()) {
        case 'edit':
            return 'bg-blue-100 text-blue-800 dark:bg-blue-900/20 dark:text-blue-300';
        case 'add':
            return 'bg-green-100 text-green-800 dark:bg-green-900/20 dark:text-green-300';
        case 'delete':
            return 'bg-red-100 text-red-800 dark:bg-red-900/20 dark:text-red-300';
        default:
            return 'bg-gray-100 text-gray-800 dark:bg-gray-700 dark:text-gray-300';
    }
};

// Function to copy path to clipboard
const copyPathToClipboard = (path: string, e: React.MouseEvent) => {
    e.stopPropagation();
    navigator.clipboard.writeText(path)
        .then(() => {
            console.log('Path copied to clipboard');
        })
        .catch(err => {
            console.error('Could not copy path: ', err);
        });
};

// Constants for localStorage
const EXCLUDED_FOLDERS_KEY = 'perforceFriend_excludedFolders';
const INCLUSION_FOLDERS_KEY = 'perforceFriend_inclusionFolders';
const ITEMS_PER_PAGE_KEY = 'perforceFriend_itemsPerPage';

interface ModifiedFilesListProps {
    files: ModifiedFile[];
    isLoading: boolean;
    error: string | null;
    onRefresh: () => void;
    lastChecked: string | null;
    inclusionFolders: string[];
    onInclusionFoldersChange: (folders: string[]) => void;
}

export default function ModifiedFilesList({
    files,
    isLoading,
    error,
    onRefresh,
    lastChecked,
    inclusionFolders = [],
    onInclusionFoldersChange = () => { }
}: ModifiedFilesListProps) {
    // console.log('ModifiedFilesList render:', {
    //     fileCount: files?.length || 0,
    //     isLoading,
    //     hasError: !!error,
    //     errorMessage: error,
    //     inclusionFolders
    // });

    // Check if error is just a warning (contains 'Note:')
    const isWarning = error && error.startsWith('Note:');

    // State for exclusion filter
    const [excludedFoldersString, setExcludedFoldersString] = useLocalStorage<string>(EXCLUDED_FOLDERS_KEY, '');
    const [searchTerm, setSearchTerm] = useState('');
    const [isExcluding, setIsExcluding] = useState(true);

    // Add a ref to track whether we've already converted array format
    const hasProcessedArrayRef = useRef(false);

    // State for pagination
    const [currentPage, setCurrentPage] = useState(1);
    const [itemsPerPage, setItemsPerPage] = useLocalStorage<number>(ITEMS_PER_PAGE_KEY, 20);

    // Client root detection
    const [clientRoot, setClientRoot] = useState<string>('');

    // Input values for directory browsers
    const [newInclusionFolder, setNewInclusionFolder] = useState('');
    const [newExclusionFolder, setNewExclusionFolder] = useState('');

    // Local state for exclusion folders
    const [exclusionFolders, setExclusionFolders] = useState<string[]>([]);

    // Toggle state for panels
    const [showInclusion, setShowInclusion] = useState(false);
    const [showExclusion, setShowExclusion] = useState(false);

    // Auto-show exclusion panel if no exclusion folders are defined
    useEffect(() => {
        if (exclusionFolders.length === 0 && !showExclusion) {
            console.log('[DEBUG] No exclusion folders defined - auto-showing panel');
            setShowExclusion(true);
        }
    }, [exclusionFolders.length, showExclusion]);

    // Get client root on component mount
    useEffect(() => {
        // Get the client root from the API
        fetch('/api/p4/client')
            .then(res => {
                if (!res.ok) {
                    throw new Error(`Error fetching client root: ${res.status} ${res.statusText}`);
                }
                return res.json();
            })
            .then(data => {
                if (data.success && data.clientRoot) {
                    console.log('ModifiedFilesList: Got client root:', data.clientRoot);
                    setClientRoot(data.clientRoot);
                } else if (data.error) {
                    console.warn('ModifiedFilesList: Client root detection failed:', data.error);
                }
            })
            .catch(err => {
                console.error('ModifiedFilesList: Error fetching client root:', err);
                // Continue without client root - DirectoryBrowser will attempt to detect it
            });
    }, []);

    // Parse excluded folders from localStorage
    useEffect(() => {
        console.log('[DEBUG] excludedFoldersString changed:', excludedFoldersString);

        if (excludedFoldersString) {
            try {
                let folders: string[] = [];

                // Handle both old format (array stored directly) and new format (comma-separated string)
                if (typeof excludedFoldersString === 'string') {
                    folders = excludedFoldersString.split(',').filter(f => f.trim() !== '');
                    console.log('[DEBUG] Parsed string excluded folders:', folders);
                    setExclusionFolders(folders);
                } else if (Array.isArray(excludedFoldersString) && !hasProcessedArrayRef.current) {
                    // If excludedFoldersString is actually an array (from old localStorage format)
                    // Only process array format once to avoid infinite loops
                    folders = excludedFoldersString;
                    console.log('[DEBUG] Using array excluded folders:', folders);
                    setExclusionFolders(folders);

                    // Mark that we've processed the array format
                    hasProcessedArrayRef.current = true;

                    // Convert to string format for consistency - this will trigger another render
                    // but won't cause an infinite loop because of the ref flag
                    setExcludedFoldersString(folders.join(','));

                    console.log('Converted array format to string format:', folders);
                    return; // Early return to avoid double setting
                }
            } catch (error) {
                console.error('Error parsing exclusion folders:', error, 'Value:', excludedFoldersString);
                // Reset to empty string to avoid future errors
                setExclusionFolders([]);

                // Only reset the string if we haven't processed array format yet
                if (!hasProcessedArrayRef.current) {
                    hasProcessedArrayRef.current = true;
                    setExcludedFoldersString('');
                }
            }
        } else {
            console.log('[DEBUG] No excluded folders string, setting empty array');
            setExclusionFolders([]);
        }
    }, [excludedFoldersString]);

    // Filtered and paginated files
    const filteredFiles = useMemo(() => {
        if (!files) return [];
        console.log(`[DEBUG] Filtering ${files.length} files with ${exclusionFolders.length} exclusion folders. Excluding: ${isExcluding}`);

        const result = files.filter(file => {
            const localPath = getLocalPath(file);

            // Apply search filter
            if (searchTerm && !localPath.toLowerCase().includes(searchTerm.toLowerCase())) {
                return false;
            }

            // Check if the file is in the inclusion folders (if any are specified)
            const matchesInclusion = inclusionFolders.length === 0 ||
                inclusionFolders.some(folder => localPath.startsWith(folder));

            if (!matchesInclusion) return false;

            // Apply the exclusion filter
            if (isExcluding && exclusionFolders.length > 0) {
                // Check if any exclusion folder matches the start of the local path
                const excluded = exclusionFolders.some(folder => {
                    const folderPath = folder.replace(/\\/g, '/').trim();
                    if (!folderPath) return false;

                    // Normalize the path before comparing
                    const normalizedLocalPath = localPath.replace(/\\/g, '/');

                    // More flexible matching - check if the normalized path contains the folder name
                    // We need to ensure it's a proper folder match (not just a substring of another folder name)
                    const isExcluded = (
                        // Match full path (rare but possible)
                        normalizedLocalPath === folderPath ||
                        // Match at the beginning of the path
                        (normalizedLocalPath.startsWith(folderPath + '/')) ||
                        // Match in the middle/end of the path
                        normalizedLocalPath.includes('/' + folderPath + '/') ||
                        // Match at the end of the path
                        normalizedLocalPath.endsWith('/' + folderPath)
                    );

                    if (isExcluded) {
                        console.log(`[DEBUG] Excluding file ${normalizedLocalPath} due to exclusion folder ${folderPath}`);
                    }

                    return isExcluded;
                });

                return !excluded;
            }

            return true;
        });
        // console.log('Filtered files:', {
        //     originalCount: files.length,
        //     filteredCount: result.length,
        //     searchTerm,
        //     inclusionCount: inclusionFolders.length,
        //     exclusionCount: exclusionFolders.length,
        //     isExcluding
        // });
        return result;
    }, [files, searchTerm, isExcluding, exclusionFolders]);

    const indexOfLastFile = currentPage * itemsPerPage;
    const indexOfFirstFile = indexOfLastFile - itemsPerPage;
    const currentFiles = filteredFiles.slice(indexOfFirstFile, indexOfLastFile);
    // console.log('Paginated files:', {
    //     total: filteredFiles.length,
    //     currentPage,
    //     itemsPerPage,
    //     pageStart: indexOfFirstFile,
    //     pageEnd: indexOfLastFile,
    //     showing: currentFiles.length
    // });
    const totalPages = Math.ceil(filteredFiles.length / itemsPerPage);

    // Reset page when filter changes
    useEffect(() => {
        setCurrentPage(1);
    }, [searchTerm, exclusionFolders]);

    // Handle page change
    const handlePageChange = (page: number) => {
        setCurrentPage(page);
    };

    // Handle items per page change
    const handleItemsPerPageChange = (newItemsPerPage: number) => {
        setItemsPerPage(newItemsPerPage);
        setCurrentPage(1); // Reset to first page
    };

    // Toggle if we should exclude the folders or not
    const toggleExcluding = () => {
        setIsExcluding(!isExcluding);
    };

    // Add a new folder to inclusion
    const handleAddInclusionFolder = (folder?: string) => {
        const folderToAdd = folder || newInclusionFolder.trim();
        if (!folderToAdd) return;

        if (!inclusionFolders.includes(folderToAdd)) {
            const newFolders = [...inclusionFolders, folderToAdd];
            onInclusionFoldersChange(newFolders);
        }
        setNewInclusionFolder('');
    };

    // Remove a folder from inclusion
    const handleRemoveInclusionFolder = (folder: string) => {
        const newFolders = inclusionFolders.filter(f => f !== folder);
        onInclusionFoldersChange(newFolders);
    };

    // Add a new folder to exclusion
    const handleAddExclusionFolder = (folder?: string) => {
        const folderToAdd = folder || newExclusionFolder.trim();
        if (!folderToAdd) return;

        console.log('[DEBUG] Adding exclusion folder:', folderToAdd);

        if (!exclusionFolders.includes(folderToAdd)) {
            const newFolders = [...exclusionFolders, folderToAdd];
            console.log('[DEBUG] New exclusion folders:', newFolders);
            setExclusionFolders(newFolders);
            setExcludedFoldersString(newFolders.join(','));

            // Force recompute filtered files
            if (isExcluding) {
                console.log('[DEBUG] Forcing recompute of filtered files after adding exclusion folder');
                // We don't need to do anything here as the state change will trigger recomputation
            }
        }
        setNewExclusionFolder('');
    };

    // Remove a folder from exclusion
    const handleRemoveExclusionFolder = (folder: string) => {
        const newFolders = exclusionFolders.filter(f => f !== folder);
        setExclusionFolders(newFolders);
        setExcludedFoldersString(newFolders.join(','));
    };

    // Add sorting state
    const [sortField, setSortField] = useState<string>('depotFile');
    const [sortDirection, setSortDirection] = useState<'asc' | 'desc'>('asc');

    // Function to handle sorting
    const toggleSort = (field: string) => {
        if (sortField === field) {
            setSortDirection(sortDirection === 'asc' ? 'desc' : 'asc');
        } else {
            setSortField(field);
            setSortDirection('asc');
        }
    };

    // Function to get sort indicator
    const getSortIndicator = (field: string) => {
        if (sortField !== field) return null;

        return (
            <span className="ml-1">
                {sortDirection === 'asc' ? '↑' : '↓'}
            </span>
        );
    };

    // Function to open a file in the default editor
    const handleOpenFile = async (file: ModifiedFile) => {
        const localPath = getLocalPath(file);
        if (!localPath) {
            console.error('No local path available for file', file);
            return;
        }

        try {
            const response = await fetch('/api/system/open-file', {
                method: 'POST',
                headers: {
                    'Content-Type': 'application/json',
                },
                body: JSON.stringify({ filePath: localPath }),
            });

            const data = await response.json();
            if (!data.success) {
                console.error('Failed to open file:', data.error);
            }
        } catch (error) {
            console.error('Error opening file:', error);
        }
    };

    // Function to checkout a file
    const handleCheckoutFile = async (file: ModifiedFile) => {
        if (!file.depotPath) {
            console.error('No depot path available for file', file);
            return;
        }

        try {
            const response = await fetch('/api/p4/files/checkout', {
                method: 'POST',
                headers: {
                    'Content-Type': 'application/json',
                },
                body: JSON.stringify({ depotFile: file.depotPath }),
            });

            const data = await response.json();
            if (data.success) {
                console.log('File checked out successfully');
                // Refresh the file list
                onRefresh();
            } else {
                console.error('Failed to checkout file:', data.error);
            }
        } catch (error) {
            console.error('Error checking out file:', error);
        }
    };

    // Apply sorting to filtered files
    const sortedFiles = useMemo(() => {
        return [...filteredFiles].sort((a, b) => {
            let aValue = '';
            let bValue = '';

            if (sortField === 'depotFile') {
                aValue = a.depotPath || '';
                bValue = b.depotPath || '';
            } else if (sortField === 'status') {
                aValue = a.status || '';
                bValue = b.status || '';
            } else if (sortField === 'localFile') {
                aValue = getLocalPath(a);
                bValue = getLocalPath(b);
            }

            if (sortDirection === 'asc') {
                return aValue.localeCompare(bValue);
            } else {
                return bValue.localeCompare(aValue);
            }
        });
    }, [filteredFiles, sortField, sortDirection]);

    // Apply pagination to sorted files
    const paginatedFiles = sortedFiles.slice(indexOfFirstFile, indexOfLastFile);

<<<<<<< HEAD
    // Only show the error screen for critical errors, not warnings
    if (error && !isWarning) {
        return (
            <div className="p-4 text-red-500 border border-red-300 rounded-sm bg-red-50 dark:bg-red-900/20 dark:border-red-800">
                <h3 className="font-semibold mb-2">Error loading modified files</h3>
                <p>{error}</p>
                <button
                    onClick={onRefresh}
                    className="mt-2 px-4 py-1 bg-red-500 text-white rounded-sm hover:bg-red-600"
                >
                    Retry
                </button>
            </div>
        );
    }

=======
>>>>>>> 8aa18fcc
    return (
        <div className="space-y-4">
            {/* Display error if present (non-warning) */}
            {error && !isWarning && (
                <div className="p-4 mb-4 text-red-500 border border-red-300 rounded bg-red-50 dark:bg-red-900/20 dark:border-red-800">
                    <h3 className="font-semibold mb-2">Error loading modified files</h3>
                    <p>{error}</p>
                    <button
                        onClick={onRefresh}
                        className="mt-2 px-4 py-1 bg-red-500 text-white rounded hover:bg-red-600"
                    >
                        Retry
                    </button>
                </div>
            )}

            {/* Display warning if present */}
            {isWarning && (
                <div className="p-3 mb-4 text-yellow-800 border border-yellow-300 rounded-sm bg-yellow-50 dark:bg-yellow-900/20 dark:border-yellow-800 dark:text-yellow-200">
                    <p>{error}</p>
                </div>
            )}

            <div className="flex flex-col space-y-2 md:flex-row md:space-y-0 md:space-x-2 md:items-center md:justify-between">
                <div className="flex flex-col space-y-2 md:flex-row md:space-y-0 md:space-x-2 md:items-center">
                    <input
                        type="text"
                        placeholder="Filter files..."
                        value={searchTerm}
                        onChange={(e) => setSearchTerm(e.target.value)}
                        className="px-3 py-1 border rounded-sm w-full md:w-60 dark:bg-gray-800 dark:border-gray-700"
                    />

                    <div className="flex items-center space-x-2">
                        <button
                            onClick={onRefresh}
                            className="px-3 py-1 text-sm bg-blue-500 text-white rounded-sm hover:bg-blue-600"
                        >
                            Refresh
                        </button>
                        <button
                            onClick={() => setShowInclusion(!showInclusion)}
                            className="px-3 py-1 text-sm bg-gray-200 text-gray-800 rounded-sm hover:bg-gray-300 dark:bg-gray-700 dark:text-gray-200 dark:hover:bg-gray-600"
                        >
                            {showInclusion ? 'Hide Inclusion' : 'Show Inclusion'}
                        </button>
                        <button
                            onClick={() => setShowExclusion(!showExclusion)}
                            className={`px-3 py-1 text-sm rounded ${exclusionFolders.length === 0 && !showExclusion
                                ? 'bg-yellow-100 text-yellow-800 hover:bg-yellow-200 dark:bg-yellow-800 dark:text-yellow-100 dark:hover:bg-yellow-700'
                                : 'bg-gray-200 text-gray-800 hover:bg-gray-300 dark:bg-gray-700 dark:text-gray-200 dark:hover:bg-gray-600'
                                }`}
                        >
                            {showExclusion ? 'Hide Exclusion' : `${exclusionFolders.length === 0 ? 'Define Exclusions' : 'Show Exclusion'}`}
                        </button>
                    </div>
                </div>

                <div className="flex items-center space-x-2">
                    <span className="text-sm text-gray-600 dark:text-gray-400">
                        {lastChecked ? `Last checked: ${format(new Date(lastChecked), 'MMM d, yyyy HH:mm:ss')}` : 'Not checked yet'}
                    </span>
                </div>
            </div>

            <div className="flex items-center space-x-2">
                <label className="flex items-center text-sm">
                    <input
                        type="checkbox"
                        checked={isExcluding}
                        onChange={toggleExcluding}
                        className="mr-2"
                    />
                    {exclusionFolders.length > 0 ? (
                        <>Exclude {exclusionFolders.length} folder{exclusionFolders.length !== 1 ? 's' : ''}</>
                    ) : (
                        <>Exclude folders</>
                    )}
                </label>
                {exclusionFolders.length > 0 ? (
                    <span className="text-xs text-gray-500 dark:text-gray-400">
                        ({isExcluding ? filteredFiles.length : files.length} of {files.length} files shown)
                    </span>
                ) : (
                    <span className="text-xs text-yellow-600 dark:text-yellow-400 font-semibold">
                        Click "{showExclusion ? 'Hide Exclusion' : 'Define Exclusions'}" to {showExclusion ? 'hide' : 'set up'} exclusion folders
                    </span>
                )}
            </div>

            {inclusionFolders.length > 0 && (
                <div className="text-sm text-blue-600 dark:text-blue-400">
                    Only scanning {inclusionFolders.length} folder{inclusionFolders.length !== 1 ? 's' : ''}
                </div>
            )}

            {/* New inclusion folders UI */}
            {showInclusion && (
                <div className="flex flex-col space-y-2 border p-4 rounded-lg bg-gray-50 dark:bg-gray-800">
                    <h3 className="text-md font-semibold text-gray-700 dark:text-gray-300">Include Folders Only</h3>
                    <p className="text-sm text-gray-500 dark:text-gray-400 mb-2">
                        Only scan these folders for modified files. Files outside these folders will be excluded.
                    </p>
                    <div className="flex flex-col space-y-2">
                        {inclusionFolders.map((folder, i) => (
                            <div key={i} className="flex items-center justify-between p-2 bg-white dark:bg-gray-700 rounded-sm border">
                                <span className="text-sm">{folder}</span>
                                <button
                                    onClick={() => handleRemoveInclusionFolder(folder)}
                                    className="ml-2 text-red-500 hover:text-red-700"
                                >
                                    <TrashIcon className="w-4 h-4" />
                                </button>
                            </div>
                        ))}

                        <div className="mt-2">
                            <DirectoryBrowser
                                value={newInclusionFolder}
                                onChange={setNewInclusionFolder}
                                clientRoot={clientRoot}
                                placeholder="Enter folder path..."
                                onSelect={handleAddInclusionFolder}
                                excludedFolders={exclusionFolders}
                            />
                        </div>

                        <div className="flex justify-end mt-2">
                            <button
                                onClick={() => handleAddInclusionFolder()}
                                disabled={!newInclusionFolder}
                                className="px-3 py-1 text-sm bg-blue-500 text-white rounded-sm disabled:opacity-50"
                            >
                                Add Folder
                            </button>
                        </div>
                    </div>
                </div>
            )}

            {/* Exclusion folders UI - Updated to match first commit layout */}
            <div>
                <button
                    type="button"
                    onClick={() => setShowExclusion(!showExclusion)}
                    className="flex items-center text-sm text-gray-600 dark:text-gray-400 hover:text-gray-900 dark:hover:text-gray-200"
                >
                    <span className="mr-1">{showExclusion ? '▼' : '▶'}</span>
                    Excluded Folders {exclusionFolders.length > 0 && `(${exclusionFolders.length})`}
                </button>

                {showExclusion && (
                    <div className="mt-2 p-3 bg-gray-50 dark:bg-gray-800 rounded-md border border-gray-200 dark:border-gray-700">
                        <div className="flex flex-col space-y-3">
                            <div className="flex items-center">
                                <input
                                    type="text"
                                    value={newExclusionFolder}
                                    onChange={(e) => setNewExclusionFolder(e.target.value)}
                                    placeholder="Enter folder name to exclude (e.g., Binaries)"
                                    className="flex-1 rounded-l-md border border-gray-300 dark:border-gray-700 py-1 px-3 bg-white dark:bg-gray-900 text-gray-900 dark:text-gray-100 text-sm"
                                    onKeyDown={(e) => e.key === 'Enter' && handleAddExclusionFolder()}
                                />
                                <button
                                    onClick={() => handleAddExclusionFolder()}
                                    className="rounded-r-md border-t border-r border-b border-gray-300 dark:border-gray-700 py-1 px-3 bg-gray-100 dark:bg-gray-700 text-gray-800 dark:text-gray-200 text-sm hover:bg-gray-200 dark:hover:bg-gray-600"
                                >
                                    Add
                                </button>
                            </div>

                            {exclusionFolders.length > 0 ? (
                                <div className="flex flex-wrap gap-2 mt-2">
                                    {exclusionFolders.map((folder) => (
                                        <div
                                            key={folder}
                                            className="flex items-center bg-blue-50 dark:bg-blue-900 text-blue-800 dark:text-blue-200 rounded-md px-2 py-1 text-sm"
                                        >
                                            <span>{folder}</span>
                                            <button
                                                onClick={() => handleRemoveExclusionFolder(folder)}
                                                className="ml-2 text-blue-500 dark:text-blue-300 hover:text-blue-700 dark:hover:text-blue-100"
                                            >
                                                ×
                                            </button>
                                        </div>
                                    ))}
                                </div>
                            ) : (
                                <p className="text-sm text-gray-500 dark:text-gray-400 mt-1">
                                    No folders excluded. Add folders like "Intermediate" or "Binaries" to filter them out.
                                </p>
                            )}

                            <div className="mt-2">
                                <p className="text-xs text-gray-600 dark:text-gray-400 mb-1">
                                    Quick add common folders:
                                </p>
                                <div className="flex flex-wrap gap-2">
                                    {['Binaries', 'Intermediate', 'Build', 'Saved', 'node_modules', '.git', 'dist', 'DLC']
                                        .filter(folder => !exclusionFolders.includes(folder))
                                        .map(folder => (
                                            <button
                                                key={folder}
                                                onClick={() => handleAddExclusionFolder(folder)}
                                                className="px-2 py-1 text-xs bg-gray-100 dark:bg-gray-700 text-gray-700 dark:text-gray-300 rounded-sm border border-gray-300 dark:border-gray-600 hover:bg-gray-200 dark:hover:bg-gray-600"
                                            >
                                                {folder}
                                            </button>
                                        ))}
                                </div>
                                <p className="text-xs text-gray-500 dark:text-gray-400 mt-2">
                                    Note: Folder names will match anywhere in the file path. For example, "DLC" will match files like "C:/Project/Game/DLC/file.txt" or "C:/DLC/test.txt".
                                </p>
                            </div>
                        </div>
                    </div>
                )}
            </div>

            {/* Files table or loading indicator */}
            {isLoading ? (
                <div className="text-center p-4 animate-pulse border rounded-sm bg-gray-50 dark:bg-gray-800">
                    Loading modified files...
                </div>
            ) : (
                <div>
                    {/* Files table */}
                    {filteredFiles.length === 0 ? (
                        <div className="p-4 text-center border rounded-sm">
                            No modified files found.
                        </div>
                    ) : (
                        <div>
                            <div className="overflow-x-auto rounded-lg border dark:border-gray-700">
                                <table className="min-w-full divide-y divide-gray-200 dark:divide-gray-700">
                                    <colgroup>
                                        <col style={{ width: '288px' }} />
                                        <col style={{ width: '112px' }} />
                                        <col style={{ width: '320px' }} />
                                        <col style={{ width: '160px' }} />
                                    </colgroup>
                                    <thead className="bg-gray-50 dark:bg-gray-800">
                                        <tr>
                                            <th
                                                scope="col"
                                                className="px-4 py-3 text-left text-xs font-medium text-gray-500 dark:text-gray-400 uppercase tracking-wider cursor-pointer hover:bg-gray-100 dark:hover:bg-gray-700"
                                                onClick={() => toggleSort('depotFile')}
                                                style={{ width: '288px' }}
                                            >
                                                <div className="flex items-center">
                                                    File
                                                    {getSortIndicator('depotFile')}
                                                </div>
                                            </th>
                                            <th
                                                scope="col"
                                                className="px-4 py-3 text-left text-xs font-medium text-gray-500 dark:text-gray-400 uppercase tracking-wider cursor-pointer hover:bg-gray-100 dark:hover:bg-gray-700"
                                                onClick={() => toggleSort('status')}
                                                style={{ width: '112px' }}
                                            >
                                                <div className="flex items-center">
                                                    Status
                                                    {getSortIndicator('status')}
                                                </div>
                                            </th>
                                            <th
                                                scope="col"
                                                className="px-4 py-3 text-left text-xs font-medium text-gray-500 dark:text-gray-400 uppercase tracking-wider cursor-pointer hover:bg-gray-100 dark:hover:bg-gray-700"
                                                onClick={() => toggleSort('localFile')}
                                                style={{ width: '320px' }}
                                            >
                                                <div className="flex items-center">
                                                    Local Path
                                                    {getSortIndicator('localFile')}
                                                </div>
                                            </th>
                                            <th
                                                scope="col"
                                                className="px-4 py-3 text-left text-xs font-medium text-gray-500 dark:text-gray-400 uppercase tracking-wider"
                                                style={{ width: '160px' }}
                                            >
                                                Actions
                                            </th>
                                        </tr>
                                    </thead>
                                    <tbody className="bg-white dark:bg-gray-900 divide-y divide-gray-200 dark:divide-gray-700">
                                        {paginatedFiles.length === 0 ? (
                                            <tr>
                                                <td colSpan={4} className="px-4 py-4 text-center text-gray-500 dark:text-gray-400">
                                                    No files match the current filter criteria
                                                </td>
                                            </tr>
                                        ) : (
                                            paginatedFiles.map((file, index) => {
                                                const localPath = getLocalPath(file);
                                                return (
                                                    <tr key={index} className="hover:bg-gray-50 dark:hover:bg-gray-800">
                                                        <td className="px-4 py-4 whitespace-nowrap">
                                                            <div className="flex flex-col">
                                                                <span className="text-sm font-medium text-gray-900 dark:text-white mb-1">
                                                                    {getFileName(file.depotPath)}
                                                                </span>
                                                                <span className="text-xs text-gray-500 dark:text-gray-400">
                                                                    {formatDepotPath(file.depotPath)}
                                                                </span>
                                                            </div>
                                                        </td>
                                                        <td className="px-4 py-4 whitespace-nowrap">
                                                            <span className={`px-2 py-1 rounded-full text-xs font-medium ${getStatusColor(file.status)}`}>
                                                                {file.status}
                                                            </span>
                                                        </td>
                                                        <td className="px-4 py-4 whitespace-nowrap text-sm text-gray-500 dark:text-gray-400">
                                                            <div className="flex items-center group">
                                                                <span className="truncate max-w-xs" title={localPath}>
                                                                    {formatLocalPath(localPath)}
                                                                </span>
                                                                {localPath && (
                                                                    <button
                                                                        onClick={(e) => copyPathToClipboard(localPath, e)}
                                                                        className="ml-2 text-gray-400 hover:text-gray-600 dark:hover:text-gray-300 opacity-0 group-hover:opacity-100 transition-opacity"
                                                                        title="Copy full path"
                                                                    >
                                                                        <svg className="w-4 h-4" fill="none" stroke="currentColor" viewBox="0 0 24 24" xmlns="http://www.w3.org/2000/svg">
                                                                            <path strokeLinecap="round" strokeLinejoin="round" strokeWidth="2" d="M8 5H6a2 2 0 00-2 2v12a2 2 0 002 2h10a2 2 0 002-2v-1M8 5a2 2 0 002 2h2a2 2 0 002-2M8 5a2 2 0 012-2h2a2 2 0 012 2m0 0h2a2 2 0 012 2v3m2 4H10m0 0l3-3m-3 3l3 3"></path>
                                                                        </svg>
                                                                    </button>
                                                                )}
                                                            </div>
                                                        </td>
                                                        <td className="px-4 py-4 whitespace-nowrap text-sm">
                                                            <div className="flex space-x-3">
                                                                {localPath && file.status !== 'delete' && (
                                                                    <button
                                                                        onClick={() => handleOpenFile(file)}
                                                                        className="inline-flex items-center px-2.5 py-1.5 border border-gray-300 dark:border-gray-600 shadow-xs text-xs font-medium rounded-sm text-gray-700 dark:text-gray-300 bg-white dark:bg-gray-700 hover:bg-gray-50 dark:hover:bg-gray-600 focus:outline-hidden focus:ring-2 focus:ring-offset-2 focus:ring-primary-500 transition-colors"
                                                                        title="Open file in default editor"
                                                                    >
                                                                        <svg className="w-3.5 h-3.5 mr-1.5" fill="none" stroke="currentColor" viewBox="0 0 24 24" xmlns="http://www.w3.org/2000/svg">
                                                                            <path strokeLinecap="round" strokeLinejoin="round" strokeWidth="2" d="M10 6H6a2 2 0 00-2 2v10a2 2 0 002 2h10a2 2 0 002-2v-4M14 4h6m0 0v6m0-6L10 14"></path>
                                                                        </svg>
                                                                        Open
                                                                    </button>
                                                                )}
                                                                {file.status !== 'delete' && (
                                                                    <button
                                                                        onClick={() => handleCheckoutFile(file)}
                                                                        className="inline-flex items-center px-2.5 py-1.5 border border-gray-300 dark:border-gray-600 shadow-xs text-xs font-medium rounded-sm text-green-700 dark:text-green-300 bg-green-50 dark:bg-green-900 hover:bg-green-100 dark:hover:bg-green-800 focus:outline-hidden focus:ring-2 focus:ring-offset-2 focus:ring-green-500 transition-colors"
                                                                        title="Check out file for edit"
                                                                    >
                                                                        <svg className="w-3.5 h-3.5 mr-1.5" fill="none" stroke="currentColor" viewBox="0 0 24 24" xmlns="http://www.w3.org/2000/svg">
                                                                            <path strokeLinecap="round" strokeLinejoin="round" strokeWidth="2" d="M11 5H6a2 2 0 00-2 2v11a2 2 0 002 2h11a2 2 0 002-2v-5m-1.414-9.414a2 2 0 112.828 2.828L11.828 15H9v-2.828l8.586-8.586z"></path>
                                                                        </svg>
                                                                        Checkout
                                                                    </button>
                                                                )}
                                                            </div>
                                                        </td>
                                                    </tr>
                                                );
                                            })
                                        )}
                                    </tbody>
                                </table>
                            </div>

                            <div className="mt-4 text-sm text-gray-500 dark:text-gray-400">
                                Showing {paginatedFiles.length > 0 ?
                                    `${(currentPage - 1) * itemsPerPage + 1}-${Math.min(currentPage * itemsPerPage, sortedFiles.length)} of ${sortedFiles.length}` :
                                    `0 of ${sortedFiles.length}`
                                } filtered files
                                {exclusionFolders.length > 0 && ` (${files.length - filteredFiles.length} files excluded by folder filters)`}
                            </div>

                            {/* Pagination controls */}
                            <div className="mt-4 flex flex-col sm:flex-row justify-between items-center">
                                <ItemsPerPageSelector
                                    itemsPerPage={itemsPerPage}
                                    onChange={handleItemsPerPageChange}
                                    options={[10, 20, 50, 100, 200]}
                                />
                                <Pagination
                                    currentPage={currentPage}
                                    totalPages={totalPages}
                                    onPageChange={handlePageChange}
                                />
                            </div>
                        </div>
                    )}
                </div>
            )}
        </div>
    );
} <|MERGE_RESOLUTION|>--- conflicted
+++ resolved
@@ -455,25 +455,6 @@
     // Apply pagination to sorted files
     const paginatedFiles = sortedFiles.slice(indexOfFirstFile, indexOfLastFile);
 
-<<<<<<< HEAD
-    // Only show the error screen for critical errors, not warnings
-    if (error && !isWarning) {
-        return (
-            <div className="p-4 text-red-500 border border-red-300 rounded-sm bg-red-50 dark:bg-red-900/20 dark:border-red-800">
-                <h3 className="font-semibold mb-2">Error loading modified files</h3>
-                <p>{error}</p>
-                <button
-                    onClick={onRefresh}
-                    className="mt-2 px-4 py-1 bg-red-500 text-white rounded-sm hover:bg-red-600"
-                >
-                    Retry
-                </button>
-            </div>
-        );
-    }
-
-=======
->>>>>>> 8aa18fcc
     return (
         <div className="space-y-4">
             {/* Display error if present (non-warning) */}
